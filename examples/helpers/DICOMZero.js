--- conflicted
+++ resolved
@@ -35,16 +35,9 @@
 
       let dicomData;
       try {
-<<<<<<< HEAD
-        dicomData = DCMJS.data.DicomMessage.readFile(arrayBuffer);
-        this.unnaturalDatasets.push(dicomData.dict);
-        let dataset = DCMJS.data.DicomMetaDictionary.naturalizeDataset(dicomData.dict);
-        dataset._meta = DCMJS.data.DicomMetaDictionary.namifyDataset(dicomData.meta);
-=======
         dicomData = dcmjs.data.DicomMessage.readFile(arrayBuffer);
         let dataset = dcmjs.data.DicomMetaDictionary.naturalizeDataset(dicomData.dict);
         dataset._meta = dcmjs.data.DicomMetaDictionary.namifyDataset(dicomData.meta);
->>>>>>> 24d69b0c
         this.datasets.push(dataset);
       } catch (error) {
         console.error(error);
@@ -117,19 +110,7 @@
     }
     reader.readAsArrayBuffer(file);
   }
-
-<<<<<<< HEAD
-  datasetFromArrayBuffer(arrayBuffer) {
-    let dicomData = DCMJS.data.DicomMessage.readFile(arrayBuffer);
-    this.unnaturalDatasets.push(dicomData.dict);
-    let dataset = DCMJS.data.DicomMetaDictionary.naturalizeDataset(dicomData.dict);
-    dataset._meta = DCMJS.data.DicomMetaDictionary.namifyDataset(dicomData.meta);
-    console.log("loading dataset successfully")
-    return(dataset);
-  }
-
-=======
->>>>>>> 24d69b0c
+  
   extractDatasetFromZipArrayBuffer(arrayBuffer) {
     this.status(`Extracting ${this.datasets.length} of ${this.expectedDICOMFileCount}...`);
     this.datasets.push(DICOMZero.datasetFromArrayBuffer(arrayBuffer));
